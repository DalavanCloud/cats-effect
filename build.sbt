--- conflicted
+++ resolved
@@ -248,11 +248,7 @@
       "org.scalacheck" %%% "scalacheck" % ScalaCheckVersion % "test",
       "org.typelevel"  %%% "discipline" % DisciplineVersion % "test"),
 
-<<<<<<< HEAD
-    excludeFilter.in(headerSources) := HiddenFileFilter || "*Pledge*.scala" || "*Ref*.scala" || "*LinkedMap.scala" || "*Semaphore*.scala",
-=======
-    excludeFilter.in(headerSources) := HiddenFileFilter || "*Deferred*.scala" || "*Ref*.scala" || "*LinkedMap.scala",
->>>>>>> 483c02e8
+    excludeFilter.in(headerSources) := HiddenFileFilter || "*Deferred*.scala" || "*Ref*.scala" || "*LinkedMap.scala" || "*Semaphore*.scala",
 
     addCompilerPlugin("org.scalamacros" % "paradise" % "2.1.1" cross CrossVersion.full))
   .jvmConfigure(_.enablePlugins(AutomateHeaderPlugin))
