--- conflicted
+++ resolved
@@ -60,13 +60,10 @@
       val bases = Nil
       val parents = Seq(bracket[A, B, C])
 
-<<<<<<< HEAD
-      val baseProps = Seq(
-        "bracket release is always called" -> forAll(laws.bracketReleaseIsAlwaysCalled[A, B] _),
-=======
+
       val props = Seq(
->>>>>>> 4e982081
-        "delay constant is pure" -> forAll(laws.delayConstantIsPure[A] _),
+          "bracket release is always called" -> forAll(laws.bracketReleaseIsAlwaysCalled[A, B] _),
+          "delay constant is pure" -> forAll(laws.delayConstantIsPure[A] _),
         "suspend constant is pure join" -> forAll(laws.suspendConstantIsPureJoin[A] _),
         "throw in delay is raiseError" -> forAll(laws.delayThrowIsRaiseError[A] _),
         "throw in suspend is raiseError" -> forAll(laws.suspendThrowIsRaiseError[A] _),
